--- conflicted
+++ resolved
@@ -350,11 +350,7 @@
 	if err != nil {
 		return nil, err
 	}
-<<<<<<< HEAD
 	return plugins.NewTransformerLoader(kt.pluginConfig).Load(transformerPluginConfigs)
-=======
-	tl := plugins.NewTransformerLoader(kt.goPluginEnabled)
-	return tl.Load(transformerPluginConfigs)
 }
 
 func (kt *KustTarget) loadGeneratorPlugins() (resmap.ResMap, error) {
@@ -365,5 +361,4 @@
 	}
 	gl := plugins.NewGeneratorLoader(kt.goPluginEnabled, kt.rFactory)
 	return gl.Load(generatorPluginConfigs)
->>>>>>> 74937321
 }